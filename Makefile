# Image URL to use all building/pushing image targets
IMG ?= controller:latest
# ENVTEST_K8S_VERSION refers to the version of kubebuilder assets to be downloaded by envtest binary.
ENVTEST_K8S_VERSION = 1.30.0
TRIVY_VERSION = 0.49.1
GO_VERSION ?= 1.23.9

# Get the currently used golang install path (in GOPATH/bin, unless GOBIN is set)
ifeq (,$(shell go env GOBIN))
GOBIN=$(shell go env GOPATH)/bin
else
GOBIN=$(shell go env GOBIN)
endif

# CONTAINER_TOOL defines the container tool to be used for building images.
# Be aware that the target commands are only tested with Docker which is
# scaffolded by default. However, you might want to replace it to use other
# tools. (i.e. podman)
CONTAINER_TOOL ?= docker

# Setting SHELL to bash allows bash commands to be executed by recipes.
# Options are set to exit when a recipe line exits non-zero or a piped command fails.
SHELL = /usr/bin/env bash -o pipefail
.SHELLFLAGS = -ec

# Enables shell script tracing. Enable by running: TRACE=1 make <target>
TRACE ?= 0

.PHONY: all
all: build

##@ General

# The help target prints out all targets with their descriptions organized
# beneath their categories. The categories are represented by '##@' and the
# target descriptions by '##'. The awk command is responsible for reading the
# entire set of makefiles included in this invocation, looking for lines of the
# file as xyz: ## something, and then pretty-format the target and help. Then,
# if there's a line with ##@ something, that gets pretty-printed as a category.
# More info on the usage of ANSI control characters for terminal formatting:
# https://en.wikipedia.org/wiki/ANSI_escape_code#SGR_parameters
# More info on the awk command:
# http://linuxcommand.org/lc3_adv_awk.php

.PHONY: help
help: ## Display this help.
	@awk 'BEGIN {FS = ":.*##"; printf "\nUsage:\n  make \033[36m<target>\033[0m\n"} /^[a-zA-Z_0-9-]+:.*?##/ { printf "  \033[36m%-15s\033[0m %s\n", $$1, $$2 } /^##@/ { printf "\n\033[1m%s\033[0m\n", substr($$0, 5) } ' $(MAKEFILE_LIST)

##@ Development

.PHONY: manifests
manifests: controller-gen ## Generate WebhookConfiguration, ClusterRole and CustomResourceDefinition objects.
	$(CONTROLLER_GEN) rbac:roleName=manager-role crd webhook paths="./..." output:crd:artifacts:config=config/crd/bases

.PHONY: modules
modules:
	go mod tidy

.PHONY: generate
generate: generate-resources generate-controller-gen generate-codegen generate-go modules manifests

.PHONY: generate-resources
generate-resources:
	go run ./cmd/resource-generator

.PHONY: generate-controller-gen
generate-controller-gen: controller-gen ## Generate code containing DeepCopy, DeepCopyInto, and DeepCopyObject method implementations.
	$(CONTROLLER_GEN) object:headerFile="hack/boilerplate.go.txt" paths="./..."

.PHONY: generate-codegen
generate-codegen: generate-controller-gen ## codegen requires DeepCopy etc
	./hack/update-codegen.sh

.PHONY: generate-go
generate-go: mockgen
	go generate ./...

.PHONY: verify-generated
verify-generated: generate
	@if !(git diff --quiet HEAD); then \
		git diff; \
		echo "generated files are out of date, run make generate"; exit 1; \
	fi

.PHONY: fmt
fmt: ## Run go fmt against code.
	go fmt ./...

.PHONY: vet
vet: ## Run go vet against code.
	go vet ./...

.PHONY: test
TEST_PATHS ?= ./...
test: envtest
	KUBEBUILDER_ASSETS="$(shell $(ENVTEST) use $(ENVTEST_K8S_VERSION) --bin-dir $(LOCALBIN) -p path)" go test $$(go list $(TEST_PATHS) | grep -v /e2e) -coverprofile cover.out

# Utilize Kind or modify the e2e tests to load the image locally, enabling compatibility with other vendors.
.PHONY: test-e2e  # Run the e2e tests against a Kind k8s instance that is spun up.
test-e2e:
	# go test ./test/e2e/ -v -ginkgo.v
	./hack/e2e.sh

.PHONY: lint
lint: golangci-lint ## Run golangci-lint linter
	$(GOLANGCI_LINT) run

.PHONY: lint-fix
lint-fix: golangci-lint ## Run golangci-lint linter and perform fixes
	$(GOLANGCI_LINT) run --fix

##@ Build

.PHONY: build
build: manifests generate fmt vet ## Build manager binary.
	go build -o bin/manager cmd/manager/main.go

.PHONY: run
run: manifests generate fmt vet ## Run a controller from your host.
	go run ./cmd/manager/main.go

# If you wish to build the manager image targeting other platforms you can use the --platform flag.
# (i.e. docker build --platform linux/arm64). However, you must enable docker buildKit for it.
# More info: https://docs.docker.com/develop/develop-images/build_enhancements/
.PHONY: docker-build
docker-build: ## Build docker image with the manager.
	$(CONTAINER_TOOL) build --tag ${IMG} --build-arg "GO_VERSION=$(GO_VERSION)" .

.PHONY: docker-push
docker-push: ## Push docker image with the manager.
	$(CONTAINER_TOOL) push ${IMG}

# PLATFORMS defines the target platforms for the manager image be built to provide support to multiple
# architectures. (i.e. make docker-buildx IMG=myregistry/mypoperator:0.0.1). To use this option you need to:
# - be able to use docker buildx. More info: https://docs.docker.com/build/buildx/
# - have enabled BuildKit. More info: https://docs.docker.com/develop/develop-images/build_enhancements/
# - be able to push the image to your registry (i.e. if you do not set a valid value via IMG=<myregistry/image:<tag>> then the export will fail)
# To adequately provide solutions that are compatible with multiple platforms, you should consider using this option.
PLATFORMS ?= linux/arm64,linux/amd64,linux/s390x,linux/ppc64le
.PHONY: docker-buildx
docker-buildx: ## Build and push docker image for the manager for cross-platform support
	# copy existing Dockerfile and insert --platform=${BUILDPLATFORM} into Dockerfile.cross, and preserve the original Dockerfile
	sed -e '1 s/\(^FROM\)/FROM --platform=\$$\{BUILDPLATFORM\}/; t' -e ' 1,// s//FROM --platform=\$$\{BUILDPLATFORM\}/' Dockerfile > Dockerfile.cross
	- $(CONTAINER_TOOL) buildx create --name orc-builder
	$(CONTAINER_TOOL) buildx use orc-builder
	- $(CONTAINER_TOOL) buildx build --push --platform=$(PLATFORMS) --tag ${IMG} --build-arg "GO_VERSION=$(GO_VERSION)" -f Dockerfile.cross .
	- $(CONTAINER_TOOL) buildx rm orc-builder
	rm Dockerfile.cross

.PHONY: build-installer
build-installer: manifests generate kustomize ## Generate a consolidated YAML with CRDs and deployment.
	mkdir -p dist
	$(MAKE) custom-deploy IMG=${IMG}
	$(KUSTOMIZE) build $(CUSTOMDEPLOY) > dist/install.yaml

##@ Deployment

ifndef ignore-not-found
  ignore-not-found = false
endif

# custom-deploy initialises a new kustomize module in $(CUSTOMDEPLOY) (deleting
# any existing directory first). This kustomize module:
# - includes config/default as a resource
# - overrides the controller image with the value of $(IMG)
# - adds an argument to the controller to set a custom log level if $(LOGLEVEL)
#   is set

define args_patch
- op: add
  path: /spec/template/spec/containers/0/args/-
  value: "-zap-log-level=$(LOGLEVEL)"
endef
export args_patch

CUSTOMDEPLOY ?= $(shell pwd)/.custom-deploy

.PHONY: custom-deploy
custom-deploy: customdeploy_relative = $(shell realpath -m --relative-to $(CUSTOMDEPLOY) $(shell pwd))
custom-deploy: kustomize
	if [ -d $(CUSTOMDEPLOY) ]; then rm -f $(CUSTOMDEPLOY)/kustomization.yaml && rmdir $(CUSTOMDEPLOY); fi
	mkdir -p $(CUSTOMDEPLOY)
	cd $(CUSTOMDEPLOY); $(KUSTOMIZE) create --resources $(customdeploy_relative)/config/default
	cd $(CUSTOMDEPLOY); $(KUSTOMIZE) edit set image controller=$(IMG)
	if [ -n "$(LOGLEVEL)" ]; then \
	  cd $(CUSTOMDEPLOY) && \
	  $(KUSTOMIZE) edit add patch --kind Deployment --namespace orc-system --name orc-controller-manager --patch "$$args_patch"; \
	fi

.PHONY: install
install: manifests kustomize ## Install CRDs into the K8s cluster specified in ~/.kube/config.
	$(KUSTOMIZE) build config/crd | $(KUBECTL) apply -f -

.PHONY: uninstall
uninstall: manifests kustomize ## Uninstall CRDs from the K8s cluster specified in ~/.kube/config. Call with ignore-not-found=true to ignore resource not found errors during deletion.
	$(KUSTOMIZE) build config/crd | $(KUBECTL) delete --ignore-not-found=$(ignore-not-found) -f -

.PHONY: deploy
deploy: manifests kustomize ## Deploy controller to the K8s cluster specified in ~/.kube/config.
	$(MAKE) custom-deploy IMG=${IMG}
	$(KUSTOMIZE) build $(CUSTOMDEPLOY) | $(KUBECTL) apply -f -

.PHONY: undeploy
undeploy: kustomize ## Undeploy controller from the K8s cluster specified in ~/.kube/config. Call with ignore-not-found=true to ignore resource not found errors during deletion.
	$(KUSTOMIZE) build config/default | $(KUBECTL) delete --ignore-not-found=$(ignore-not-found) -f -

##@ Security

.PHONY: verify-container-images
verify-container-images: ## Verify container images
	TRACE=$(TRACE) ./hack/verify-container-images.sh $(TRIVY_VERSION)

.PHONY: verify-govulncheck
verify-govulncheck: govulncheck ## Verify code for vulnerabilities
	$(GOVULNCHECK) ./... && R1=$$? || R1=$$?; \
	if [ "$$R1" -ne "0" ]; then \
		exit 1; \
	fi

.PHONY: verify-security
verify-security: ## Verify code and images for vulnerabilities
	$(MAKE) verify-container-images && R1=$$? || R1=$$?; \
	$(MAKE) verify-govulncheck && R2=$$? || R2=$$?; \
	if [ "$$R1" -ne "0" ] || [ "$$R2" -ne "0" ]; then \
	  echo "Check for vulnerabilities failed! There are vulnerabilities to be fixed"; \
		exit 1; \
	fi

##@ Dependencies

## Location to install dependencies to
LOCALBIN ?= $(shell pwd)/bin
$(LOCALBIN):
	mkdir -p $(LOCALBIN)

export PATH := $(LOCALBIN):$(PATH)

## Tool Binaries
KUBECTL ?= kubectl
KUSTOMIZE ?= $(LOCALBIN)/kustomize
CONTROLLER_GEN ?= $(LOCALBIN)/controller-gen
ENVTEST ?= $(LOCALBIN)/setup-envtest
GOLANGCI_LINT = $(LOCALBIN)/golangci-lint
MOCKGEN = $(LOCALBIN)/mockgen
GOVULNCHECK = $(LOCALBIN)/govulncheck

## Tool Versions
KUSTOMIZE_VERSION ?= v5.4.2
CONTROLLER_TOOLS_VERSION ?= v0.16.4
ENVTEST_VERSION ?= release-0.18
GOLANGCI_LINT_VERSION ?= v1.61.0
MOCKGEN_VERSION ?= v0.4.0
GOVULNCHECK_VERSION ?= v1.1.4

.PHONY: kustomize
kustomize: $(KUSTOMIZE) ## Download kustomize locally if necessary.
$(KUSTOMIZE): $(LOCALBIN)
	$(call go-install-tool,$(KUSTOMIZE),sigs.k8s.io/kustomize/kustomize/v5,$(KUSTOMIZE_VERSION))

.PHONY: controller-gen
controller-gen: $(CONTROLLER_GEN) ## Download controller-gen locally if necessary.
$(CONTROLLER_GEN): $(LOCALBIN)
	$(call go-install-tool,$(CONTROLLER_GEN),sigs.k8s.io/controller-tools/cmd/controller-gen,$(CONTROLLER_TOOLS_VERSION))

.PHONY: envtest
envtest: $(ENVTEST) ## Download setup-envtest locally if necessary.
$(ENVTEST): $(LOCALBIN)
	$(call go-install-tool,$(ENVTEST),sigs.k8s.io/controller-runtime/tools/setup-envtest,$(ENVTEST_VERSION))

.PHONY: golangci-lint
golangci-lint: $(GOLANGCI_LINT) ## Download golangci-lint locally if necessary.
$(GOLANGCI_LINT): $(LOCALBIN)
	$(call go-install-tool,$(GOLANGCI_LINT),github.com/golangci/golangci-lint/cmd/golangci-lint,$(GOLANGCI_LINT_VERSION))

.PHONY: mockgen
mockgen: $(MOCKGEN) ## Download mockgen locally if necessary.
$(MOCKGEN): $(LOCALBIN)
	$(call go-install-tool,$(MOCKGEN),go.uber.org/mock/mockgen,$(MOCKGEN_VERSION))

.PHONY: govulncheck
govulncheck: $(GOVULNCHECK) ## Download govulncheck locally if necessary.
$(GOVULNCHECK): $(LOCALBIN)
	$(call go-install-tool,$(GOVULNCHECK),golang.org/x/vuln/cmd/govulncheck,$(GOVULNCHECK_VERSION))

# go-install-tool will 'go install' any package with custom target and name of binary, if it doesn't exist
# $1 - target path with name of binary
# $2 - package url which can be installed
# $3 - specific version of package
define go-install-tool
@[ -f "$(1)-$(3)" ] || { \
set -e; \
package=$(2)@$(3) ;\
echo "Downloading $${package}" ;\
rm -f $(1) || true ;\
GOBIN=$(LOCALBIN) go install $${package} ;\
mv $(1) $(1)-$(3) ;\
} ;\
ln -sf $(1)-$(3) $(1)
endef

<<<<<<< HEAD
## --------------------------------------
## Openshift specific include
## --------------------------------------

include openshift.mk
=======
##@ helpers:

go-version: ## Print the go version we use to compile our binaries and images
	@echo $(GO_VERSION)
>>>>>>> 82b2c6ef
<|MERGE_RESOLUTION|>--- conflicted
+++ resolved
@@ -298,15 +298,13 @@
 ln -sf $(1)-$(3) $(1)
 endef
 
-<<<<<<< HEAD
+##@ helpers:
+
+go-version: ## Print the go version we use to compile our binaries and images
+	@echo $(GO_VERSION)
+
 ## --------------------------------------
 ## Openshift specific include
 ## --------------------------------------
 
-include openshift.mk
-=======
-##@ helpers:
-
-go-version: ## Print the go version we use to compile our binaries and images
-	@echo $(GO_VERSION)
->>>>>>> 82b2c6ef
+include openshift.mk